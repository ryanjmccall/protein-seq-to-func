"""
Small CLI utility for fetching and optionally saving the GenAge dataset.
"""

from __future__ import annotations

from pathlib import Path

from scripts.fetch_data import fetch_genage


def main() -> None:
    url = "https://genomics.senescence.info/genes/human_genes.zip"
    genage_data = fetch_genage(url)

    if genage_data is None:
        return

    print("\n--- GenAge Data (First 5 Rows) ---")
    print(genage_data.head())

<<<<<<< HEAD
    output_path = Path("data/raw/genage_human.csv")
    output_path.parent.mkdir(parents=True, exist_ok=True)
    genage_data.to_csv(output_path, index=False)
    print(f"\nData saved to {output_path}")
=======
if __name__ == "__main__":
    # expert-curated database that only includes genes for which there is 
    # significant, direct scientific evidence linking them to the aging process
    # --- How to use the script ---
    
    # The new URL you provided for the zip archive
    url = "https://genomics.senescence.info/genes/human_genes.zip"
    
    # Get the data
    genage_data = download_and_extract_genage_zip(url)
>>>>>>> 861de235


if __name__ == "__main__":
    main()<|MERGE_RESOLUTION|>--- conflicted
+++ resolved
@@ -1,30 +1,53 @@
-"""
-Small CLI utility for fetching and optionally saving the GenAge dataset.
-"""
+# filename: get_genage_data.py
+# Description: Downloads the GenAge zip archive, extracts the human genes CSV,
+#              and saves it to the data/raw directory.
 
-from __future__ import annotations
+import pandas as pd
+import requests
+import zipfile
+import io
 
-from pathlib import Path
+def download_and_extract_genage_zip(zip_url: str):
+    """
+    Downloads a zip archive from a URL, finds the 'genage_human.csv' file within it,
+    and loads it into a pandas DataFrame.
 
-from scripts.fetch_data import fetch_genage
+    Args:
+        zip_url (str): The URL of the .zip file to download.
 
+    Returns:
+        pandas.DataFrame: A DataFrame containing the GenAge data, or None if it fails.
+    """
+    print(f"Attempting to download and extract data from: {zip_url}")
+    
+    try:
+        # Step 1: Download the zip file's content using requests
+        response = requests.get(zip_url)
+        response.raise_for_status() # Raise an exception for bad status codes
 
-def main() -> None:
-    url = "https://genomics.senescence.info/genes/human_genes.zip"
-    genage_data = fetch_genage(url)
+        # Step 2: Open the zip file in memory from the downloaded content
+        zip_archive = zipfile.ZipFile(io.BytesIO(response.content))
+        
+        # The filename we want to extract from the zip archive
+        target_csv = 'genage_human.csv'
 
-    if genage_data is None:
-        return
+        # Step 3: Read the specific CSV file from the zip archive into a DataFrame
+        with zip_archive.open(target_csv) as csv_file:
+            genage_df = pd.read_csv(csv_file)
+            print(f"✅ Successfully extracted and loaded '{target_csv}'!")
+            return genage_df
 
-    print("\n--- GenAge Data (First 5 Rows) ---")
-    print(genage_data.head())
+    except requests.exceptions.RequestException as e:
+        print(f"❌ Failed to download the file: {e}")
+        return None
+    except KeyError:
+        print(f"❌ Could not find the file '{target_csv}' inside the zip archive.")
+        print(f"   Available files: {zip_archive.namelist()}")
+        return None
+    except Exception as e:
+        print(f"An unexpected error occurred: {e}")
+        return None
 
-<<<<<<< HEAD
-    output_path = Path("data/raw/genage_human.csv")
-    output_path.parent.mkdir(parents=True, exist_ok=True)
-    genage_data.to_csv(output_path, index=False)
-    print(f"\nData saved to {output_path}")
-=======
 if __name__ == "__main__":
     # expert-curated database that only includes genes for which there is 
     # significant, direct scientific evidence linking them to the aging process
@@ -35,8 +58,14 @@
     
     # Get the data
     genage_data = download_and_extract_genage_zip(url)
->>>>>>> 861de235
 
+    if genage_data is not None:
+        # Display the first 5 rows to verify
+        print("\n--- GenAge Data (First 5 Rows) ---")
+        print(genage_data.head())
 
-if __name__ == "__main__":
-    main()+        # Save the data to a CSV file for your other scripts and notebooks
+        # Make sure the 'data/raw' directory exists first!
+        output_filename = "data/raw/genage_human.csv"
+        genage_data.to_csv(output_filename, index=False)
+        print(f"\nData saved to {output_filename}")